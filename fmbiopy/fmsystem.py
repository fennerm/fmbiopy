"""Utilities for system manipulation

Moving/creating files, running commands etc.
"""

from collections import Iterable as Iterable_
from contextlib import contextmanager
from errno import ENOENT
from os import chdir

from pathlib import Path
from subprocess import (
        Popen,
        PIPE,
        )
from typing import (
        Any,
        Callable,
        Dict,
        Generator,
        Iterable,
        Sequence,
        Tuple,
        )
from warnings import warn

from fmbiopy.fmlist import (
        as_strs,
        exclude_blank,
        )
from fmbiopy.fmlog import MutexLogger


=======
def bash(
        command: Sequence[PathLike],
        logger_id: str = '',
        log: Tuple[bool, bool] = (False, True),
        shell: bool = False)-> Tuple[int, str, str]:
    """Run a bash command with logging support

    Command can either be a list or a string

    Parameters
    ----------
    command
        Bash command to be run
    logger_id
        Name to use for logging handler. By default, root logger is used.
    log
        If log[0] is True, stdout will be logged. If log[1] is True, stderr
        will be logged. By default only stderr is logged.
    shell
        If True, the command is run directly in the shell rather than the
        python interpreter. Useful for Bash commands with piping.

    Returns
    -------
    Tuple[int, str, str]
        A tuple of the form (return code, standard out, standard error)
    """
    if not isinstance(command, str):
        command = exclude_blank(command)
        command = as_strs(command)

    if shell:
        # If run in shell, command needs to be a string, not a list
<<<<<<< HEAD
        if not isinstance(command, str):
            command = ' '.join(command)
    else:
        if isinstance(command, str):
            command = command.split(' ')
=======
        rfmt_command = ' '.join(rfmt_command)
>>>>>>> e393c726

    process = Popen(
            command,
            stdout=PIPE,
            stderr=PIPE,
            universal_newlines=True,  # UTF-8 encoding specification
            shell=shell)

    output = process.communicate()

<<<<<<< HEAD
=======
    # Select a logging function
    if mutex_logger:
        write = mutex_logger.write
    else:
        write = print

>>>>>>> e393c726
    # Write log
    for msg, stream in zip(output, log):
        if msg and stream:
            getLogger(logger_id).info(msg)

    return (int(process.returncode), output[0], output[1])


@contextmanager
def working_directory(directory: Path) -> Generator[Path, None, None]:
    """Change working directory context safely.

    Usage
    -----
        with working_directory(directory):
            <code>
    """

    owd = Path.cwd()
    try:
        chdir(str(directory))
        yield directory
    finally:
        chdir(str(owd))


def remove_all(names: Iterable[Path], silent: bool = False)-> None:
    """Remove all files given as either a string or list"""
    if silent:
        remove_func: Callable[[Path], Any] = silent_remove
    else:
        remove_func = Path.unlink

    if isinstance(names, Iterable_):
        for name in names:
            if name:
                try:
                    remove_func(name)  # type: ignore
                except IsADirectoryError:
                    if silent:
                        warn('Attempted to delete a directory. Skipping')
                    else:
                        raise
    else:
        remove_func(names)  # type: ignore


@contextmanager
def delete(paths: Iterable[Path]) -> Generator[None, None, None]:
    """Context manager for deletion of temporary files.

    Context used for making sure that files are deleted even if an attempted
    action raises an exception. Useful for cleaning up temporary files.

    Usage
    -----
        with delete(paths):
            <code>
    """

    try:
        yield
    except Exception:
        remove_all(paths)
        raise
    finally:
        remove_all(paths)

def run_command(*args, **kwargs):
    """Deprecated. Use bash"""
    return bash(*args, **kwargs)

def run_silently(command: Sequence[str])-> Tuple[int, str, str]:
    """Run a command without logging results """
    return bash(command, log=(False, False))


def concat(filenames: Iterable[Path], outpath: Path)-> bool:
    """Concatenate a list of files """
    command = ' '.join(['cat', *as_strs(filenames), '>', outpath.name])
    err_code = run_silently(command)[0]
    if err_code != 0:
        raise OSError("File concatenation failed")
    return True


def silent_remove(filename: Path) -> None:
    """Try to remove a file, ignore exception if doesn't exist """
    if filename is not None:
        try:
            filename.unlink()
        except OSError as err:
            if err.errno != ENOENT:
                raise


def parse_param_dict(param: Dict[str, str]) -> str:
    """Convert a parameter dictionary to a string BASH commands

    Parameters
    ----------
    param
        A dictionary with argument flags (-x, --long etc.) as the keys and
        BASH parameter values as the values

    Returns
    -------
    str
        A Bash command substring containing the parameters
    """
    if param:
        bash_string = ''
        for key, value in param.items():
            bash_string += (' '.join([key, value]))

        return bash_string
    return ''<|MERGE_RESOLUTION|>--- conflicted
+++ resolved
@@ -6,8 +6,8 @@
 from collections import Iterable as Iterable_
 from contextlib import contextmanager
 from errno import ENOENT
+from logging import getLogger
 from os import chdir
-
 from pathlib import Path
 from subprocess import (
         Popen,
@@ -28,12 +28,10 @@
         as_strs,
         exclude_blank,
         )
-from fmbiopy.fmlog import MutexLogger
 
 
-=======
 def bash(
-        command: Sequence[PathLike],
+        command: Sequence,
         logger_id: str = '',
         log: Tuple[bool, bool] = (False, True),
         shell: bool = False)-> Tuple[int, str, str]:
@@ -65,15 +63,11 @@
 
     if shell:
         # If run in shell, command needs to be a string, not a list
-<<<<<<< HEAD
         if not isinstance(command, str):
             command = ' '.join(command)
     else:
         if isinstance(command, str):
             command = command.split(' ')
-=======
-        rfmt_command = ' '.join(rfmt_command)
->>>>>>> e393c726
 
     process = Popen(
             command,
@@ -84,15 +78,6 @@
 
     output = process.communicate()
 
-<<<<<<< HEAD
-=======
-    # Select a logging function
-    if mutex_logger:
-        write = mutex_logger.write
-    else:
-        write = print
-
->>>>>>> e393c726
     # Write log
     for msg, stream in zip(output, log):
         if msg and stream:
